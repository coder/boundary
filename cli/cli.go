--- conflicted
+++ resolved
@@ -6,6 +6,7 @@
 	"log/slog"
 	"os"
 	"os/signal"
+	"path/filepath"
 	"strings"
 	"syscall"
 	"time"
@@ -95,16 +96,12 @@
 func Run(ctx context.Context, config Config, args []string) error {
 	ctx, cancel := context.WithCancel(ctx)
 	defer cancel()
-<<<<<<< HEAD
+
 	logger, err := setupLogging(config)
 	if err != nil {
 		return fmt.Errorf("could not set up logging: %v", err)
 	}
-	username, uid, gid, homeDir, configDir := getUserInfo()
-=======
-	logger := setupLogging(config.LogLevel)
 	username, uid, gid, homeDir, configDir := util.GetUserInfo()
->>>>>>> 459dbda0
 
 	// Get command arguments
 	if len(args) == 0 {
